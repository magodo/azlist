--- conflicted
+++ resolved
@@ -116,11 +116,6 @@
 				return fmt.Errorf("More than one where predicates specified")
 			}
 
-<<<<<<< HEAD
-			if flagVerbose {
-				logger := slog.New(slog.NewTextHandler(os.Stderr, &slog.HandlerOptions{Level: slog.LevelDebug}))
-				azlist.SetLogger(logger)
-=======
 			var logger *slog.Logger
 			if flagLogLevel != "" {
 				var level slog.Level
@@ -135,7 +130,6 @@
 					level = slog.LevelDebug
 				}
 				logger = slog.New(slog.NewTextHandler(os.Stderr, &slog.HandlerOptions{Level: level}))
->>>>>>> 5ac55e28
 			}
 
 			cloudCfg := cloud.AzurePublic
