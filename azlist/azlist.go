package azlist

import (
	"context"
	_ "embed"
	"encoding/json"
	"fmt"
	"io"
	"log/slog"
	"net/http"
	"runtime"
	"sort"
	"strings"

	"github.com/Azure/azure-sdk-for-go/sdk/azcore"
	"github.com/Azure/azure-sdk-for-go/sdk/azcore/arm"
	"github.com/Azure/azure-sdk-for-go/sdk/resourcemanager/resourcegraph/armresourcegraph"
	"github.com/magodo/armid"
	"github.com/magodo/workerpool"
)

func ptr[T any](v T) *T {
	return &v
}

type AzureResource struct {
	Id         armid.ResourceId
	Properties map[string]interface{}
}

//go:embed armschema.json
var ARMSchemaFile []byte

type ARMSchemaTree map[string]*ARMSchemaEntry

type ARMSchemaEntry struct {
	Children ARMSchemaTree
	Versions []string
}

type ExtensionResource struct {
	Type   string
	Filter ResourceFilter
}

type Option struct {
	// Required
	SubscriptionId string
	Cred           azcore.TokenCredential
	ClientOpt      arm.ClientOptions

	// Optional
	Logger                 *slog.Logger
	Parallelism            int
	Recursive              bool
	IncludeManaged         bool
	IncludeResourceGroup   bool
	ExtensionResourceTypes []ExtensionResource
}

type ListError struct {
	Endpoint string
	Version  string
	Message  string
}

func (e ListError) Error() string {
	return fmt.Sprintf("Listing %s (api-version=%s): %s", e.Endpoint, e.Version, e.Message)
}

type ListResult struct {
	Resources []AzureResource
	Errors    []ListError
}

type Lister struct {
	*slog.Logger

	SubscriptionId         string
	Client                 *Client
	Parallelism            int
	Recursive              bool
	IncludeManaged         bool
	IncludeResourceGroup   bool
	ExtensionResourceTypes []ExtensionResource
	ARMSchemaTree          ARMSchemaTree
}

func NewLister(opt Option) (*Lister, error) {
	if opt.Cred == nil {
		return nil, fmt.Errorf("token credential is empty")
	}
	if opt.SubscriptionId == "" {
		return nil, fmt.Errorf("subscription id is empty")
	}
	if opt.Parallelism == 0 {
		opt.Parallelism = runtime.NumCPU()
	}

<<<<<<< HEAD
	log.Info("List begins", "subscription", opt.SubscriptionId, "predicate", predicate, "parallelism", opt.Parallelism, "recursive", opt.Recursive, "include managed resources", opt.IncludeManaged)

	log.Info("New Client")
=======
	logger := slog.New(slog.NewTextHandler(io.Discard, nil))
	if opt.Logger != nil {
		logger = opt.Logger
	}

>>>>>>> 5ac55e28
	client, err := NewClient(opt.SubscriptionId, opt.Cred, opt.ClientOpt)
	if err != nil {
		return nil, fmt.Errorf("new client: %v", err)
	}

<<<<<<< HEAD
	log.Info("Listing tracked resources")
	rl, err := ListTrackedResources(ctx, client, opt.SubscriptionId, predicate)
=======
	schemaTree, err := BuildARMSchemaTree(ARMSchemaFile)
>>>>>>> 5ac55e28
	if err != nil {
		return nil, err
	}

<<<<<<< HEAD
	log.Info("Build ARM schema tree")
	schemaTree, err := BuildARMSchemaTree(ARMSchemaFile)
=======
	return &Lister{
		Logger:                 logger,
		SubscriptionId:         opt.SubscriptionId,
		Client:                 client,
		Parallelism:            opt.Parallelism,
		Recursive:              opt.Recursive,
		IncludeManaged:         opt.IncludeManaged,
		IncludeResourceGroup:   opt.IncludeResourceGroup,
		ExtensionResourceTypes: opt.ExtensionResourceTypes,
		ARMSchemaTree:          schemaTree,
	}, nil
}

func (l *Lister) List(ctx context.Context, predicate string) (*ListResult, error) {
	l.Info("List begins", "subscription", l.SubscriptionId, "predicate", predicate, "parallelism", l.Parallelism, "recursive", l.Recursive, "include managed resources", l.IncludeManaged)

	l.Debug("Listing tracked resources")
	rl, err := l.ListTrackedResources(ctx, predicate)
>>>>>>> 5ac55e28
	if err != nil {
		return nil, err
	}

	var el []ListError
<<<<<<< HEAD
	if opt.Recursive {
		log.Info("Listing child resources")
		rl, el, err = ListChildResource(ctx, client, schemaTree, rl, opt.Parallelism)
=======
	if l.Recursive {
		l.Debug("Listing child resources")
		rl, el, err = l.ListChildResource(ctx, rl)
>>>>>>> 5ac55e28
		if err != nil {
			return nil, err
		}
	}

	if !l.IncludeManaged {
		orl := rl[:]
		rl = []AzureResource{}
		for _, res := range orl {
			if v, ok := res.Properties["managedBy"]; ok && v != "" {
<<<<<<< HEAD
				log.Info("Removing managed resource", "id", res.Id.String(), "managed by", v)
=======
				l.Debug("Removing managed resource", "id", res.Id.String(), "managed by", v)
>>>>>>> 5ac55e28
				continue
			}
			rl = append(rl, res)
		}
	}

	if l.IncludeResourceGroup {
		rgs := map[string]AzureResource{}
		for _, res := range rl {
			root := res.Id.RootScope()
			if rg, ok := root.(*armid.ResourceGroup); ok {
				if _, ok := rgs[strings.ToUpper(rg.String())]; !ok {
					// Get the properties of the rg
					resp, err := l.Client.resourceGroup.Get(ctx, rg.Name, nil)
					if err != nil {
						return nil, err
					}
					if resp.ID == nil {
						return nil, fmt.Errorf("unexpected nil ID of rg %s", rg.Name)
					}
					id, err := armid.ParseResourceId(*resp.ID)
					if err != nil {
						return nil, err
					}
					b, err := resp.MarshalJSON()
					if err != nil {
						return nil, err
					}
					var props map[string]interface{}
					if err := json.Unmarshal(b, &props); err != nil {
						return nil, err
					}
					rgs[strings.ToUpper(rg.String())] = AzureResource{
						Id:         id,
						Properties: props,
					}
				}
			}
		}
		rgl := []AzureResource{}
		for _, rg := range rgs {
			rgl = append(rgl, rg)
		}
		sort.Slice(rgl, func(i, j int) bool {
			return rgl[i].Id.String() < rgl[j].Id.String()
		})
		rl = append(rgl, rl...)
	}

<<<<<<< HEAD
	if len(opt.ExtensionResourceTypes) != 0 {
		log.Info("Listing extension resources")
=======
	if len(l.ExtensionResourceTypes) != 0 {
		l.Debug("Listing extension resources")
>>>>>>> 5ac55e28
		var extEl []ListError
		rl, extEl, err = l.ListExtensionResource(ctx, rl)
		if err != nil {
			return nil, err
		}
		el = append(el, extEl...)
	}

<<<<<<< HEAD
	log.Info("List ends", "list count", len(rl))
=======
	l.Info("List ends", "list count", len(rl))
>>>>>>> 5ac55e28

	return &ListResult{
		Resources: rl,
		Errors:    el,
	}, nil
}

func (l *Lister) ListTrackedResources(ctx context.Context, predicate string) ([]AzureResource, error) {
	const top int32 = 1000

	query := fmt.Sprintf("Resources | where %s | order by id desc", predicate)
	queryReq := armresourcegraph.QueryRequest{
		Query: &query,
		Options: &armresourcegraph.QueryRequestOptions{
			ResultFormat: ptr(armresourcegraph.ResultFormatObjectArray),
			Top:          ptr(top),
		},
		Subscriptions: []*string{&l.SubscriptionId},
	}

	resp, err := l.Client.resourceGraph.Resources(ctx, queryReq, nil)
	if err != nil {
		return nil, fmt.Errorf("executing ARG query %q: %v", query, err)
	}

	var rl []AzureResource

	collectResource := func(resp armresourcegraph.QueryResponse) error {
		for _, resource := range resp.Data.([]interface{}) {
			resource := resource.(map[string]interface{})
			id := resource["id"].(string)
			azureId, err := armid.ParseResourceId(id)
			if err != nil {
				return fmt.Errorf("parsing resource id %s: %v", id, err)
			}
			rl = append(rl, AzureResource{
				Id:         azureId,
				Properties: resource,
			})
		}
		return nil
	}

	if err := collectResource(resp.QueryResponse); err != nil {
		return nil, err
	}

	var total int64
	if resp.TotalRecords != nil {
		total = *resp.TotalRecords
	}

	var count int64
	if resp.Count != nil {
		count = *resp.Count
	}

	var skip int32 = top

	var skipToken string
	if resp.SkipToken != nil {
		skipToken = *resp.SkipToken
	}

	// Should we check for the existance of skipToken instead? But can't find any document states that the last response won't return the skipToken.
	for count < total {
		queryReq.Options.Skip = &skip
		queryReq.Options.SkipToken = &skipToken

		resp, err := l.Client.resourceGraph.Resources(ctx, queryReq, nil)
		if err != nil {
			return nil, fmt.Errorf("running ARG query %q with skipToken %q: %v", query, skipToken, err)
		}

		if err := collectResource(resp.QueryResponse); err != nil {
			return nil, err
		}

		// Update count
		if resp.Count != nil {
			count += *resp.Count
		}

		// Update query controls
		skip += top
		if resp.SkipToken != nil {
			skipToken = *resp.SkipToken
		}
	}

	sort.Slice(rl, func(i, j int) bool {
		return rl[i].Id.String() < rl[j].Id.String()
	})

	return rl, nil
}

// ListChildResource will recursively list the direct child resources of each given resource, and returns the passed resource list with their child resources appended.
// Some resource type might fail to list, which will be returned in the ListError slice.
func (l *Lister) ListChildResource(ctx context.Context, rl []AzureResource) (outRl []AzureResource, outEl []ListError, err error) {
	rset := map[string]AzureResource{}
	for _, res := range rl {
		rset[strings.ToUpper(res.Id.String())] = res
	}

	eset := map[string]ListError{}

	for len(rl) != 0 {
		wp := workerpool.NewWorkPool(l.Parallelism)

		var (
			nrl []AzureResource
			nel []ListError
		)
		wp.Run(func(i interface{}) error {
			l := i.(ListResult)
			nrl = append(nrl, l.Resources...)
			nel = append(nel, l.Errors...)
			return nil
		})

		for _, res := range rl {
<<<<<<< HEAD
			log.Debug("Listing direct child resource", "parent", res.Id.String())
			listDirectChildResource(ctx, client, schemaTree, wp, res)
=======
			l.Debug("Listing direct child resource", "parent", res.Id.String())
			l.listDirectChildResource(ctx, wp, res)
>>>>>>> 5ac55e28
		}

		if err := wp.Done(); err != nil {
			return nil, nil, err
		}

		// Add new child resources to the resource set, also put them into the working list for new iteration.
		rl = []AzureResource{}
		for _, res := range nrl {
			key := strings.ToUpper(res.Id.String())
			if _, ok := rset[key]; ok {
				continue
			}
			rl = append(rl, res)
			rset[key] = res
		}
		for _, le := range nel {
			key := strings.ToUpper(le.Endpoint)
			if _, ok := eset[key]; ok {
				continue
			}
			eset[key] = le
		}
	}

	// Sort rset and eset and return
	for _, res := range rset {
		outRl = append(outRl, res)
	}
	for _, le := range eset {
		outEl = append(outEl, le)
	}
	sort.Slice(outRl, func(i, j int) bool {
		return outRl[i].Id.String() < outRl[j].Id.String()
	})
	sort.Slice(outEl, func(i, j int) bool {
		return outEl[i].Endpoint < outEl[j].Endpoint
	})
	return outRl, outEl, nil
}

// ListExtensionResource will list for a list of extension resource types of each given resource, and returns the passed resource list with their child resources appended.
// Some resource type might fail to list, which will be returned in the ListError slice.
func (l *Lister) ListExtensionResource(ctx context.Context, rl []AzureResource) (outRl []AzureResource, outEl []ListError, err error) {
	if len(l.ExtensionResourceTypes) == 0 {
		return rl, nil, nil
	}

	rset := map[string]AzureResource{}
	for _, res := range rl {
		rset[strings.ToUpper(res.Id.String())] = res
	}

	eset := map[string]ListError{}

	wp := workerpool.NewWorkPool(l.Parallelism)

	var (
		nrl []AzureResource
		nel []ListError
	)
	wp.Run(func(i interface{}) error {
		l := i.(ListResult)
		nrl = append(nrl, l.Resources...)
		nel = append(nel, l.Errors...)
		return nil
	})

	for _, res := range rl {
<<<<<<< HEAD
		log.Debug("Listing extension resource", "parent", res.Id.String())
		listExtensionResource(ctx, client, schemaTree, rtl, wp, res)
=======
		l.Debug("Listing extension resource", "parent", res.Id.String())
		l.listExtensionResource(ctx, wp, res)
>>>>>>> 5ac55e28
	}

	if err := wp.Done(); err != nil {
		return nil, nil, err
	}

	// Add new child resources to the resource set
	for _, res := range nrl {
		key := strings.ToUpper(res.Id.String())
		if _, ok := rset[key]; ok {
			continue
		}
		rset[key] = res
	}
	for _, le := range nel {
		key := strings.ToUpper(le.Endpoint)
		if _, ok := eset[key]; ok {
			continue
		}
		eset[key] = le
	}

	// Sort rset and eset and return
	for _, res := range rset {
		outRl = append(outRl, res)
	}
	for _, le := range eset {
		outEl = append(outEl, le)
	}
	sort.Slice(outRl, func(i, j int) bool {
		return outRl[i].Id.String() < outRl[j].Id.String()
	})
	sort.Slice(outEl, func(i, j int) bool {
		return outEl[i].Endpoint < outEl[j].Endpoint
	})
	return outRl, outEl, nil
}

// listDirectChildResource list one resource's direct child resources based on the ARM schema resource type hierarchy.
func (l *Lister) listDirectChildResource(ctx context.Context, wp workerpool.WorkPool, res AzureResource) {
	rt := strings.ToUpper(strings.TrimLeft(res.Id.RouteScopeString(), "/"))
	schemaEntry := l.ARMSchemaTree[rt]
	if schemaEntry == nil {
		return
	}

	for crt, entry := range schemaEntry.Children {
		crt, entry := crt, entry
		wp.AddTask(func() (interface{}, error) {
			return l.listResource(ctx, res, crt, entry.Versions[len(entry.Versions)-1], nil)
		})
	}
	return
}

// listExtensionResource list one resource's extension resources specified.
func (l *Lister) listExtensionResource(ctx context.Context, wp workerpool.WorkPool, res AzureResource) {
	for _, rt := range l.ExtensionResourceTypes {
		rt := rt
		wp.AddTask(func() (interface{}, error) {
			entry, ok := l.ARMSchemaTree[strings.ToUpper(rt.Type)]
			if !ok {
				return nil, fmt.Errorf("no schema entry found for resource type %s", rt.Type)
			}
			return l.listResource(ctx, res, "providers/"+rt.Type, entry.Versions[len(entry.Versions)-1], rt.Filter)
		})
	}
	return
}

type ResourceFilter func(res, extensionRes map[string]interface{}) bool

func (l *Lister) listResource(ctx context.Context, res AzureResource, crt, version string, filter ResourceFilter) (ListResult, error) {
	result := ListResult{
		Resources: []AzureResource{},
		Errors:    []ListError{},
	}

	pid := res.Id.String()

	addListError := func(pid, crt, apiVersion string, err error) {
		result.Errors = append(result.Errors, ListError{
			Endpoint: strings.ToUpper(pid + "/" + crt),
			Version:  apiVersion,
			Message:  err.Error(),
		})
	}
<<<<<<< HEAD
	log.Debug("Listing child resources by resource type", "parent", pid, "child resource type", crt, "api version", version)
	pager := client.resource.NewListChildPager(pid, crt, version)
=======
	l.Debug("Listing child resources by resource type", "parent", pid, "child resource type", crt, "api version", version)
	pager := l.Client.resource.NewListChildPager(pid, crt, version)
>>>>>>> 5ac55e28
	for pager.More() {
		page, err := pager.NextPage(ctx)
		if err != nil {
			if azerr, ok := err.(*azcore.ResponseError); ok && azerr.StatusCode == http.StatusNotFound {
				// Intentionally ignore 404 on list.
				break
			}
			// For other errors, record into the list result
			addListError(pid, crt, version, err)
			break
		}
		for _, w := range page.Value {
			b, err := json.Marshal(w)
			if err != nil {
				addListError(pid, crt, version, fmt.Errorf("marshalling %v: %v", w, err))
				continue
			}
			var props map[string]interface{}
			if err := json.Unmarshal(b, &props); err != nil {
				addListError(pid, crt, version, fmt.Errorf("unmarshalling %v: %v", string(b), err))
				continue
			}

			// Resources not meet filter are skipped
			if filter != nil && !filter(res.Properties, props) {
				continue
			}

			idraw, ok := props["id"]
			if !ok {
				addListError(pid, crt, version, fmt.Errorf("no resource id found in response: %s", string(b)))
				continue
			}
			id, ok := idraw.(string)
			if !ok {
				addListError(pid, crt, version, fmt.Errorf("resource id is not a string: %s", string(b)))
				continue
			}
			azureId, err := armid.ParseResourceId(id)
			if err != nil {
				addListError(pid, crt, version, fmt.Errorf("parsing resource id %v: %v", id, err))
				continue
			}
			result.Resources = append(result.Resources, AzureResource{
				Id:         azureId,
				Properties: props,
			})
		}
	}
	return result, nil
}

func BuildARMSchemaTree(armSchemaFile []byte) (ARMSchemaTree, error) {
	var armSchemas map[string][]string
	if err := json.Unmarshal(armSchemaFile, &armSchemas); err != nil {
		return nil, err
	}

	tree := ARMSchemaTree{}
	level := 2

	// Ensure every resoruce type starts with a provider and followed by one or more types, separated by slash(es).
	for rt := range armSchemas {
		if len(strings.Split(rt, "/")) == 1 {
			return nil, fmt.Errorf("malformed resource type: %s", rt)
		}
	}

	var renameRTs []string
	// Rename resource types that has trailing slash, e.g. "Microsoft.Network/publicIPAddresses/"
	for rt := range armSchemas {
		if strings.HasSuffix(rt, "/") {
			renameRTs = append(renameRTs, rt)
		}
	}
	for _, rt := range renameRTs {
		correctRT := strings.TrimSuffix(rt, "/")
		if versions, ok := armSchemas[correctRT]; !ok {
			armSchemas[correctRT] = armSchemas[rt]
		} else {
			versions = append(versions, armSchemas[rt]...)
			sort.Strings(versions)
			armSchemas[correctRT] = versions
		}
		delete(armSchemas, rt)
	}

	remains := len(armSchemas)

	for remains > 0 {
		var used []string
		for rt, versions := range armSchemas {
			// The resource types in the schema file are not consistent on casing between parent and child resources.
			upperRt := strings.ToUpper(rt)
			segs := strings.Split(upperRt, "/")
			if len(segs) == level {
				used = append(used, rt)
				entry := ARMSchemaEntry{
					Children: ARMSchemaTree{},
					Versions: versions,
				}
				tree[upperRt] = &entry
				prt := strings.Join(segs[:level-1], "/")
				if parent, ok := tree[prt]; ok {
					// Not all resource types are guaranteed to have its parent resource type defined in the arm schema,
					// that is all of the resource types defined in the arm schema are PUTable, but some parent resource types
					// might not.
					parent.Children[segs[level-1]] = &entry
				}
			}
		}

		for _, rt := range used {
			delete(armSchemas, rt)
		}

		level += 1
		remains = len(armSchemas)
	}

	return tree, nil
}<|MERGE_RESOLUTION|>--- conflicted
+++ resolved
@@ -97,36 +97,21 @@
 		opt.Parallelism = runtime.NumCPU()
 	}
 
-<<<<<<< HEAD
-	log.Info("List begins", "subscription", opt.SubscriptionId, "predicate", predicate, "parallelism", opt.Parallelism, "recursive", opt.Recursive, "include managed resources", opt.IncludeManaged)
-
-	log.Info("New Client")
-=======
 	logger := slog.New(slog.NewTextHandler(io.Discard, nil))
 	if opt.Logger != nil {
 		logger = opt.Logger
 	}
 
->>>>>>> 5ac55e28
 	client, err := NewClient(opt.SubscriptionId, opt.Cred, opt.ClientOpt)
 	if err != nil {
 		return nil, fmt.Errorf("new client: %v", err)
 	}
 
-<<<<<<< HEAD
-	log.Info("Listing tracked resources")
-	rl, err := ListTrackedResources(ctx, client, opt.SubscriptionId, predicate)
-=======
 	schemaTree, err := BuildARMSchemaTree(ARMSchemaFile)
->>>>>>> 5ac55e28
 	if err != nil {
 		return nil, err
 	}
 
-<<<<<<< HEAD
-	log.Info("Build ARM schema tree")
-	schemaTree, err := BuildARMSchemaTree(ARMSchemaFile)
-=======
 	return &Lister{
 		Logger:                 logger,
 		SubscriptionId:         opt.SubscriptionId,
@@ -145,21 +130,14 @@
 
 	l.Debug("Listing tracked resources")
 	rl, err := l.ListTrackedResources(ctx, predicate)
->>>>>>> 5ac55e28
 	if err != nil {
 		return nil, err
 	}
 
 	var el []ListError
-<<<<<<< HEAD
-	if opt.Recursive {
-		log.Info("Listing child resources")
-		rl, el, err = ListChildResource(ctx, client, schemaTree, rl, opt.Parallelism)
-=======
 	if l.Recursive {
 		l.Debug("Listing child resources")
 		rl, el, err = l.ListChildResource(ctx, rl)
->>>>>>> 5ac55e28
 		if err != nil {
 			return nil, err
 		}
@@ -170,11 +148,7 @@
 		rl = []AzureResource{}
 		for _, res := range orl {
 			if v, ok := res.Properties["managedBy"]; ok && v != "" {
-<<<<<<< HEAD
-				log.Info("Removing managed resource", "id", res.Id.String(), "managed by", v)
-=======
 				l.Debug("Removing managed resource", "id", res.Id.String(), "managed by", v)
->>>>>>> 5ac55e28
 				continue
 			}
 			rl = append(rl, res)
@@ -224,13 +198,8 @@
 		rl = append(rgl, rl...)
 	}
 
-<<<<<<< HEAD
-	if len(opt.ExtensionResourceTypes) != 0 {
-		log.Info("Listing extension resources")
-=======
 	if len(l.ExtensionResourceTypes) != 0 {
 		l.Debug("Listing extension resources")
->>>>>>> 5ac55e28
 		var extEl []ListError
 		rl, extEl, err = l.ListExtensionResource(ctx, rl)
 		if err != nil {
@@ -239,11 +208,7 @@
 		el = append(el, extEl...)
 	}
 
-<<<<<<< HEAD
-	log.Info("List ends", "list count", len(rl))
-=======
 	l.Info("List ends", "list count", len(rl))
->>>>>>> 5ac55e28
 
 	return &ListResult{
 		Resources: rl,
@@ -366,13 +331,8 @@
 		})
 
 		for _, res := range rl {
-<<<<<<< HEAD
-			log.Debug("Listing direct child resource", "parent", res.Id.String())
-			listDirectChildResource(ctx, client, schemaTree, wp, res)
-=======
 			l.Debug("Listing direct child resource", "parent", res.Id.String())
 			l.listDirectChildResource(ctx, wp, res)
->>>>>>> 5ac55e28
 		}
 
 		if err := wp.Done(); err != nil {
@@ -442,13 +402,8 @@
 	})
 
 	for _, res := range rl {
-<<<<<<< HEAD
-		log.Debug("Listing extension resource", "parent", res.Id.String())
-		listExtensionResource(ctx, client, schemaTree, rtl, wp, res)
-=======
 		l.Debug("Listing extension resource", "parent", res.Id.String())
 		l.listExtensionResource(ctx, wp, res)
->>>>>>> 5ac55e28
 	}
 
 	if err := wp.Done(); err != nil {
@@ -536,13 +491,8 @@
 			Message:  err.Error(),
 		})
 	}
-<<<<<<< HEAD
-	log.Debug("Listing child resources by resource type", "parent", pid, "child resource type", crt, "api version", version)
-	pager := client.resource.NewListChildPager(pid, crt, version)
-=======
 	l.Debug("Listing child resources by resource type", "parent", pid, "child resource type", crt, "api version", version)
 	pager := l.Client.resource.NewListChildPager(pid, crt, version)
->>>>>>> 5ac55e28
 	for pager.More() {
 		page, err := pager.NextPage(ctx)
 		if err != nil {
